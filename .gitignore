__pycache__/
outputs/
wandb/
<<<<<<< HEAD
data/*
models/*
=======
models/*
data/*
>>>>>>> 5b64e19a
<|MERGE_RESOLUTION|>--- conflicted
+++ resolved
@@ -1,10 +1,5 @@
 __pycache__/
 outputs/
 wandb/
-<<<<<<< HEAD
 data/*
-models/*
-=======
-models/*
-data/*
->>>>>>> 5b64e19a
+models/*