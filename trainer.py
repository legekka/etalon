import wandb

from transformers import AutoModelForImageClassification, AutoImageProcessor
from transformers import TrainingArguments, DefaultDataCollator, Trainer

from modules.utils import load_dataset, TrainerInit, load_trainer_state, calculate_epochs
from modules.metrics import F1
from modules.custom_transforms import ImageClassificationTransform


def main():
    # Initializing Trainer Script
    args, config, accelerator, device = TrainerInit()

    image_processor = AutoImageProcessor.from_pretrained(config.model, use_fast=True)

    transforms = ImageClassificationTransform(image_processor, config.num_classes)

    # Loading the model
    if args.resume is not None:
        model = AutoModelForImageClassification.from_pretrained(args.resume)
    else:
        model = AutoModelForImageClassification.from_pretrained(config.model)
    
    model.to(device)

    if accelerator.is_main_process:
        print('Number of parameters:', model.num_parameters())
        print('Number of classes:', model.config.num_labels)

    # Creating datasets
    
    dataset = load_dataset(config.train_dataset, 'train')
    
    train_test_split = dataset.train_test_split(
        test_size=config.eval_dataset_split_size,
        train_size=len(dataset) - config.eval_dataset_split_size,
        shuffle=True,
        seed=42        
    )
    
    train_dataset = train_test_split["train"]
    eval_dataset = train_test_split["test"]
    num_train_samples = len(train_dataset)

    if accelerator.is_main_process:    
        print(f"Train dataset size: {len(train_dataset)}")
        print(f"Eval dataset size: {len(eval_dataset)}")

    # Applying transforms

<<<<<<< HEAD
    train_dataset = train_dataset.with_transform(transforms.train)
    eval_dataset = eval_dataset.with_transform(transforms.evaluation)
=======
    train_dataset.set_transform(transforms.train)
    eval_dataset.set_transform(transforms.evaluation)
>>>>>>> 3cd5df8c

    # Setting up Trainer

    if config.num_epochs is None:
        num_epochs = calculate_epochs(0, config.max_steps, num_train_samples, config.batch_size, config.gradient_accumulation_steps, accelerator.num_processes)
    else:
        num_epochs = config.num_epochs

    save_strategy = "steps" if config.save_steps is not None else "epoch"
    save_steps = config.save_steps if config.save_steps is not None else None
    eval_strategy = "steps" if config.save_steps is not None or config.eval_steps is not None else "epoch"
    eval_steps = config.eval_steps if config.eval_steps is not None else config.save_steps if config.save_steps is not None else None
    bf16 = True if accelerator.mixed_precision == "bf16" else False
    fp16 = True if accelerator.mixed_precision == "fp16" else False

    if accelerator.is_main_process:
        print('--- Hyperparameters ---')
        for key in config._json_data.keys():
            print(f"{key}: {config._json_data[key]}")
        print('-----------------------')

    if args.resume is None:
        training_args = TrainingArguments(
            output_dir=config.output_dir,
            remove_unused_columns=False,
            per_device_train_batch_size=config.batch_size,
            gradient_accumulation_steps=config.gradient_accumulation_steps,
            num_train_epochs=num_epochs,
            optim=config.optimizer,
            lr_scheduler_type=config.scheduler,
            learning_rate=config.learning_rate,
            logging_steps=config.logging_steps,
            logging_dir=config.output_dir,
            save_strategy=save_strategy,
            save_steps=save_steps,
            eval_strategy=eval_strategy,
            eval_steps=eval_steps,
            seed=4242,
            bf16=bf16,
            fp16=fp16,
            report_to="wandb" if args.wandb else "none",
            ddp_find_unused_parameters=False,
            dataloader_num_workers=config.num_workers,
            warmup_steps=config.warmup_steps,
        )
    else:
        trainer_state = load_trainer_state(args.resume)

        num_epochs = calculate_epochs(trainer_state["global_step"], config.max_steps, num_train_samples, config.batch_size, config.gradient_accumulation_steps, accelerator.num_processes)

        training_args = TrainingArguments(
            output_dir=config.output_dir,
            remove_unused_columns=False,
            per_device_train_batch_size=config.batch_size,
            gradient_accumulation_steps=config.gradient_accumulation_steps,
            num_train_epochs=num_epochs,
            learning_rate=trainer_state['learning_rate'],
            logging_steps=config.logging_steps,
            logging_dir=config.output_dir,
            save_strategy=save_strategy,
            save_steps=save_steps,
            eval_strategy=eval_strategy,
            eval_steps=eval_steps,
            seed=4242,
            bf16=bf16,
            fp16=fp16,
            report_to="wandb" if args.wandb else "none",
            ddp_find_unused_parameters=False,
            dataloader_num_workers=config.num_workers,
            resume_from_checkpoint=args.resume,
        )

    data_collator = DefaultDataCollator()

    trainer = Trainer(
        model=model,
        args=training_args,
        train_dataset=train_dataset,
        eval_dataset=eval_dataset,
        data_collator=data_collator,
        compute_metrics=F1,
        callbacks=[],
    )

    if args.wandb and accelerator.is_main_process:
        wandb.init(project=config.wandb['project'], name=config.wandb['name'], tags=config.wandb['tags'])
        wandb.config.update(config._json_data)
        wandb.watch(model)

    trainer.create_optimizer()
    optimizer = trainer.optimizer

    model, optimizer, train_dataset, eval_dataset, trainer = accelerator.prepare(
        model, optimizer, train_dataset, eval_dataset, trainer
    )

    trainer.train()


if __name__ == '__main__':
    main()<|MERGE_RESOLUTION|>--- conflicted
+++ resolved
@@ -49,13 +49,8 @@
 
     # Applying transforms
 
-<<<<<<< HEAD
-    train_dataset = train_dataset.with_transform(transforms.train)
-    eval_dataset = eval_dataset.with_transform(transforms.evaluation)
-=======
     train_dataset.set_transform(transforms.train)
     eval_dataset.set_transform(transforms.evaluation)
->>>>>>> 3cd5df8c
 
     # Setting up Trainer
 
